--- conflicted
+++ resolved
@@ -16,15 +16,4 @@
 humanize==3.2.0
 Pint==0.16.1
 texttable==1.6.3
-pytimeparse==1.1.8
-
-<<<<<<< HEAD
-# Third Party Integrations
-dblpy==0.4.0
-
-# API Wrappers for feeds and external services
-asyncpraw==7.1.1
-=======
-# For music bot features
-wavelink==0.9.8
->>>>>>> 8188040a
+pytimeparse==1.1.8