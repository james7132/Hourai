using System;
using System.IO;
using System.Linq;
using System.Threading.Tasks;
using Discord;

namespace DrumBot {

    public static class Utility {

        //TODO: Expose as config option
        const int MaxRetries = 20;
        const string LogDateFormat = "yyyy-MM-dd HH:mm:ss";

        public static string Success(string followup = null) {
            var response = Config.SuccessResponse;
            if (!string.IsNullOrEmpty(followup))
                response += ": " + followup;
            return response;
        }
<<<<<<< HEAD

        public static string Requires(string permission,
                                      bool bot = true,
                                      bool user = true) {
            string target;
            if(bot)
                target = user ? "both user and bot" : "bot";
            else {
                if (user)
                    target = "user";
                else
                    return string.Empty;
            }
            return $" Requires {permission} on {target}.";
        }

        public static string RequireMembers(string permission, bool bot = true, bool user = true)
            => Requires(permission + " Members", bot, user);
=======
>>>>>>> aac9fe50

        public static string Requires(string permission,
                                      bool bot = true,
                                      bool user = true) {
            string target;
            if(bot)
                target = user ? "both user and bot" : "bot";
            else {
                if (user)
                    target = "user";
                else
                    return string.Empty;
            }
            return $" Requires {permission} on {target}.";
        }

        public static string RequireMembers(string permission, bool bot = true, bool user = true)
            => Requires(permission + " Members", bot, user);

        public static bool RoleCheck(IGuildUser user, IRole role) {
            int position = role.Position;
            return user.IsServerOwner() || user.Roles.Max(r => r.Position) > position;
        }

        public static string DateString(DateTime date) {
            return date.ToString(LogDateFormat);
<<<<<<< HEAD
=======
        }

        public static string DateString(DateTimeOffset date) {
            return date.ToString(LogDateFormat);
>>>>>>> aac9fe50
        }

        public static async Task FileIO(Action fileIOaction,
                                        Action retry = null,
                                        Action failure = null) {
            var success = false;
            var tries = 0;
            while (!success) {
                try {
                    fileIOaction();
                    success = true;
                } catch (IOException) {
                    if (tries <= MaxRetries) {
                        retry?.Invoke();
                        tries++;
                        await Task.Delay(100);
                    }
                    else {
                        Log.Error("Failed to perform file IO. Max retries exceeded.");
                        failure?.Invoke();
                        throw;
                    }
                }
            }
        }

        public static async Task FileIO(Func<Task> fileIOaction,
                                        Action retry = null,
                                        Action failure = null) {
            var success = false;
            var tries = 0;
            while (!success) {
                try {
                    await fileIOaction();
                    success = true;
                } catch (IOException) {
                    if (tries <= MaxRetries) {
                        retry?.Invoke();
                        tries++;
                        await Task.Delay(100);
                    }
                    else {
                        Log.Error("Failed to perform file IO. Max retries exceeded.");
                        failure?.Invoke();
                        throw;
                    }
                }
            }
        }

    }
}<|MERGE_RESOLUTION|>--- conflicted
+++ resolved
@@ -18,27 +18,6 @@
                 response += ": " + followup;
             return response;
         }
-<<<<<<< HEAD
-
-        public static string Requires(string permission,
-                                      bool bot = true,
-                                      bool user = true) {
-            string target;
-            if(bot)
-                target = user ? "both user and bot" : "bot";
-            else {
-                if (user)
-                    target = "user";
-                else
-                    return string.Empty;
-            }
-            return $" Requires {permission} on {target}.";
-        }
-
-        public static string RequireMembers(string permission, bool bot = true, bool user = true)
-            => Requires(permission + " Members", bot, user);
-=======
->>>>>>> aac9fe50
 
         public static string Requires(string permission,
                                       bool bot = true,
@@ -65,13 +44,10 @@
 
         public static string DateString(DateTime date) {
             return date.ToString(LogDateFormat);
-<<<<<<< HEAD
-=======
         }
 
         public static string DateString(DateTimeOffset date) {
             return date.ToString(LogDateFormat);
->>>>>>> aac9fe50
         }
 
         public static async Task FileIO(Action fileIOaction,
