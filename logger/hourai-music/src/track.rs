--- conflicted
+++ resolved
@@ -1,9 +1,4 @@
-<<<<<<< HEAD
 use hourai::models::{id::GuildId, user::User};
-use twilight_lavalink::model::Play;
-=======
-use hourai::models::id::GuildId;
->>>>>>> 8188040a
 use std::convert::TryFrom;
 use std::{fmt, time::Duration};
 use tracing::error;
@@ -64,14 +59,9 @@
     type Error = base64::DecodeError;
     fn try_from(value: (User, twilight_lavalink::http::Track)) -> Result<Self, Self::Error> {
         Ok(Self {
-<<<<<<< HEAD
             requestor: value.0,
             info: TrackInfo::from(value.1.info),
             track: decode_track(value.1.track)?
-=======
-            info: TrackInfo::from(value.info),
-            track: decode_track(value.track)?,
->>>>>>> 8188040a
         })
     }
 }