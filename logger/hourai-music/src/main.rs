--- conflicted
+++ resolved
@@ -5,34 +5,18 @@
 mod commands;
 mod ui;
 
-use crate::{
-    player::{Player, PlayerManager},
-    prelude::*,
-    track::Track,
-};
 use anyhow::{bail, Result};
+use crate::{prelude::*, player::PlayerState, track::{Track, TrackInfo}};
+use dashmap::DashMap;
 use futures::stream::StreamExt;
-<<<<<<< HEAD
-use crate::{prelude::*, track::{Track, TrackInfo}, player::PlayerState};
-use twilight_lavalink::{Lavalink, model::*};
 use http::Uri;
 use twilight_command_parser::{Parser, CommandParserConfig};
-use dashmap::DashMap;
+use twilight_lavalink::{Lavalink, model::*};
 use hourai::{
     config, init, cache::{InMemoryCache, ResourceType},
     models::id::*,
     gateway::{Intents, Event, EventTypeFlags, cluster::*},
-=======
-use hourai::{
-    cache::{InMemoryCache, ResourceType},
-    commands::{self, CommandError},
-    config,
-    gateway::{cluster::*, Event, EventTypeFlags, Intents},
-    init,
-    models::{channel::Message, id::*},
->>>>>>> 8188040a
 };
-use http::Uri;
 use hyper::{
     client::{
         connect::dns::{GaiResolver, Name},
@@ -42,11 +26,8 @@
     Body, Request,
 };
 use std::{convert::TryFrom, str::FromStr};
-use twilight_command_parser::{Command, CommandParserConfig, Parser};
-use twilight_lavalink::{http::LoadType, Lavalink};
 
 const BOT_INTENTS: Intents = Intents::from_bits_truncate(
-<<<<<<< HEAD
     Intents::GUILDS.bits() |
     Intents::GUILD_MESSAGES.bits() |
     Intents::GUILD_VOICE_STATES.bits());
@@ -69,28 +50,6 @@
         ResourceType::CHANNEL.bits() |
         ResourceType::ROLE.bits() |
         ResourceType::VOICE_STATE.bits());
-=======
-    Intents::GUILDS.bits() | Intents::GUILD_MESSAGES.bits() | Intents::GUILD_VOICE_STATES.bits(),
-);
-
-const BOT_EVENTS: EventTypeFlags = EventTypeFlags::from_bits_truncate(
-    EventTypeFlags::READY.bits()
-        | EventTypeFlags::CHANNEL_CREATE.bits()
-        | EventTypeFlags::CHANNEL_UPDATE.bits()
-        | EventTypeFlags::CHANNEL_DELETE.bits()
-        | EventTypeFlags::MESSAGE_CREATE.bits()
-        | EventTypeFlags::VOICE_STATE_UPDATE.bits()
-        | EventTypeFlags::GUILD_CREATE.bits()
-        | EventTypeFlags::GUILD_DELETE.bits(),
-);
-
-const CACHED_RESOURCES: ResourceType = ResourceType::from_bits_truncate(
-    ResourceType::GUILD.bits()
-        | ResourceType::CHANNEL.bits()
-        | ResourceType::ROLE.bits()
-        | ResourceType::VOICE_STATE.bits(),
-);
->>>>>>> 8188040a
 
 #[tokio::main]
 async fn main() {
@@ -238,12 +197,7 @@
                 } else {
                     Ok(())
                 }
-<<<<<<< HEAD
             },
-=======
-                Ok(())
-            }
->>>>>>> 8188040a
             Event::VoiceStateUpdate(_) => Ok(()),
             Event::VoiceServerUpdate(_) => Ok(()),
             _ => {
@@ -275,7 +229,6 @@
         }
     }
 
-<<<<<<< HEAD
     async fn on_track_end(&self, evt: &TrackEnd) -> Result<()> {
         info!("Track ended in guild {} (reason: {}): {}",
               evt.guild_id, evt.reason.as_str(), evt.track);
@@ -288,9 +241,6 @@
     }
 
     pub async fn get_node(&self, guild_id: GuildId) -> Result<twilight_lavalink::Node> {
-=======
-    pub async fn get_lavalink_node(&self, guild_id: GuildId) -> Result<twilight_lavalink::Node> {
->>>>>>> 8188040a
         Ok(match self.lavalink.players().get(&guild_id) {
             Some(kv) => kv.value().node().clone(),
             None => self.lavalink.best().await?,
@@ -298,15 +248,7 @@
     }
 
     // HTTP requests to the Lavalink nodes
-<<<<<<< HEAD
-    pub async fn load_tracks(
-        &self,
-        node: &Node,
-        query: impl AsRef<str>
-    ) -> Result<LoadedTracks> {
-=======
-    pub async fn load_tracks(&self, node: Node, query: impl AsRef<str>) -> Result<LoadedTracks> {
->>>>>>> 8188040a
+    pub async fn load_tracks(&self, node: &Node, query: impl AsRef<str>) -> Result<LoadedTracks> {
         let config = node.config().clone();
         let (parts, body) = twilight_lavalink::http::load_track(
             config.address,
@@ -320,7 +262,6 @@
         Ok(serde_json::from_slice::<LoadedTracks>(&response_bytes)?)
     }
 
-<<<<<<< HEAD
     async fn play(&self, guild_id: GuildId, track: &Track) -> Result<()> {
         self.lavalink.player(guild_id).await?.value().play(track)?;
         Ok(())
@@ -330,110 +271,10 @@
         let track = self.states.get(&guild_id).unwrap().currently_playing();
         if let Some((_, track)) = track {
             self.play(guild_id, &track).await?;
-=======
-    fn require_in_voice_channel(&self, ctx: &commands::Context<'_>) -> Result<Option<ChannelId>> {
-        let guild_id = commands::precondition::require_in_guild(&ctx)?;
-
-        let user = self.cache.voice_state(guild_id, ctx.message.author.id);
-        let bot = self.cache.voice_state(guild_id, self.user_id);
-        if user.is_none() {
-            bail!(CommandError::FailedPrecondition(
-                "You must be in a voice channel to play music."
-            ));
-        } else if bot.is_some() && user != bot {
-            bail!(CommandError::FailedPrecondition(
-                "You must be in the same voice channel to play music."
-            ));
-        }
-
-        Ok(user)
-    }
-
-    fn require_playing(&self, ctx: &commands::Context<'_>) -> Result<Player> {
-        let guild_id = commands::precondition::require_in_guild(&ctx)?;
-
-        self.players.get_player(guild_id).ok_or_else(|| {
-            CommandError::FailedPrecondition("No music is currently playing.").into()
-        })
-    }
-
-    async fn require_dj(&self, ctx: &commands::Context<'_>) -> Result<()> {
-        self.require_in_voice_channel(&ctx)?;
-        Ok(())
-    }
-
-    // Commands
-    async fn on_message_create(self, evt: Message) -> Result<()> {
-        debug!("Recieved message: {}", evt.content.as_str());
-        if let Some(command) = self.parser.parse(evt.content.as_str()) {
-            debug!("Potential command: {}", evt.content.as_str());
-            let ctx = commands::Context {
-                message: &evt,
-                http: self.http_client.clone(),
-                cache: self.cache.clone(),
-            };
-
-            let result = match command {
-                Command {
-                    name: "play",
-                    arguments,
-                    ..
-                } => self.play(ctx, arguments.into_remainder()).await,
-                Command { name: "pause", .. } => self.pause(ctx, true).await,
-                Command { name: "stop", .. } => self.stop(ctx).await,
-                Command {
-                    name: "shuffle", ..
-                } => self.shuffle(ctx).await,
-                Command { name: "skip", .. } => self.skip(ctx).await,
-                Command {
-                    name: "forceskip", ..
-                } => self.forceskip(ctx).await,
-                Command {
-                    name: "remove",
-                    arguments,
-                    ..
-                } => Ok(()),
-                Command {
-                    name: "removeall", ..
-                } => self.remove_all(ctx).await,
-                Command {
-                    name: "nowplaying", ..
-                } => Ok(()),
-                Command { name: "np", .. } => Ok(()),
-                Command { name: "queue", .. } => Ok(()),
-                Command {
-                    name: "volume",
-                    arguments,
-                    ..
-                } =>
-                // TODO(james7132): Do proper argument parsing.
-                {
-                    self.volume(ctx, Some(100)).await
-                }
-                _ => {
-                    debug!("Failed to find command: {}", evt.content.as_str());
-                    Ok(())
-                }
-            };
-
-            if let Err(err) = result {
-                match err.downcast::<CommandError>() {
-                    Ok(command_error) => {
-                        self.http_client
-                            .create_message(evt.channel_id)
-                            .reply(evt.id)
-                            .content(format!(":x: {}", command_error))?
-                            .await?;
-                    }
-                    Err(err) => bail!(err),
-                }
-            }
->>>>>>> 8188040a
-        }
-        Ok(())
-    }
-
-<<<<<<< HEAD
+        }
+        Ok(())
+    }
+
     /// Plays the next item in the queue.
     /// Panics if a player does not exist.
     pub async fn play_next(&self, guild_id: GuildId) -> Result<Option<TrackInfo>> {
@@ -441,81 +282,6 @@
             let mut state = self.states.get_mut(&guild_id).unwrap();
             let prev = state.queue.pop().map(|kv| kv.value.info);
             (prev, state.currently_playing())
-=======
-    async fn play(&self, ctx: commands::Context<'_>, query: Option<&str>) -> Result<()> {
-        let guild_id = commands::precondition::require_in_guild(&ctx)?;
-        let user_channel_id = self.require_in_voice_channel(&ctx)?;
-
-        if query.is_none() {
-            return self.pause(ctx, false).await;
-        }
-
-        let node = self.get_lavalink_node(guild_id).await?;
-        let response = match self.load_tracks(node, query.unwrap()).await {
-            Ok(tracks) => tracks,
-            Err(_) => bail!(CommandError::GenericFailure("Failed to load track(s).")),
-        };
-
-        let tracks = match response {
-            LoadedTracks {
-                load_type: LoadType::TrackLoaded,
-                tracks,
-                ..
-            } => {
-                assert!(tracks.len() > 0);
-                vec![tracks[0].clone()]
-            }
-            LoadedTracks {
-                load_type: LoadType::SearchResult,
-                tracks,
-                ..
-            } => {
-                // TODO(james7132): This could be improved by doing a edit distance from
-                // the query for similarity matching.
-                assert!(tracks.len() > 0);
-                vec![tracks[0].clone()]
-            }
-            LoadedTracks {
-                load_type: LoadType::PlaylistLoaded,
-                tracks,
-                playlist_info,
-                ..
-            } => {
-                if let Some(idx) = playlist_info.selected_track {
-                    vec![tracks[idx as usize].clone()]
-                } else {
-                    tracks
-                }
-            }
-            LoadedTracks {
-                load_type: LoadType::LoadFailed,
-                ..
-            } => {
-                bail!(CommandError::GenericFailure("Failed to load tracks."));
-            }
-            _ => vec![],
-        };
-
-        let queue: Vec<Track> = tracks
-            .into_iter()
-            .filter_map(|t| Track::try_from(t).ok())
-            .collect();
-        let duration = format_duration(queue.iter().map(|t| t.info.length).sum());
-
-        let response = if queue.len() > 1 {
-            format!(
-                ":notes: Added **{}** tracks ({}) to the music queue.",
-                queue.len(),
-                duration
-            )
-        } else if queue.len() == 1 {
-            format!(
-                ":notes: Added `{}` ({}) to the music queue.",
-                &queue[0].info, duration
-            )
-        } else {
-            format!(":bulb: No results found for `{}`", query.unwrap())
->>>>>>> 8188040a
         };
         // Must be done seperately to avoid a deadlock.
         if let Some((_, track)) = &cp {
@@ -523,7 +289,6 @@
         } else {
             self.disconnect(guild_id).await?;
         }
-<<<<<<< HEAD
         Ok(prev)
     }
 
@@ -536,102 +301,6 @@
                 "guild_id": guild_id,
                 "self_mute": false,
                 "self_deaf": false,
-=======
-
-        ctx.respond().content(response)?.await?;
-        Ok(())
-    }
-
-    async fn pause(&self, ctx: commands::Context<'_>, pause: bool) -> Result<()> {
-        self.require_dj(&ctx).await?;
-        self.require_playing(&ctx)?.set_pause(pause)?;
-        Ok(())
-    }
-
-    async fn stop(&self, ctx: commands::Context<'_>) -> Result<()> {
-        self.require_dj(&ctx).await?;
-        self.require_playing(&ctx)?.disconnect().await?;
-        ctx.respond()
-            .content("The player has been stopped and the queue has been cleared")?
-            .await?;
-        Ok(())
-    }
-
-    async fn skip(&self, ctx: commands::Context<'_>) -> Result<()> {
-        self.require_in_voice_channel(&ctx)?;
-        let player = self.require_playing(&ctx)?;
-        player.vote_to_skip(ctx.message.author.id);
-
-        // TODO(james7132): Make this ratio configurable.
-        let listeners = self
-            .cache
-            .voice_channel_users(player.channel_id().unwrap())
-            .len();
-        let votes_required = listeners / 2;
-
-        let response = if player.vote_count() >= votes_required {
-            format!("Skipped `{}`", player.play_next().await?.unwrap())
-        } else {
-            format!("Total votes: `{}/{}`.", player.vote_count(), votes_required)
-        };
-
-        ctx.respond().content(response)?.await?;
-        Ok(())
-    }
-
-    // TODO(james7132): Properly implmement
-    async fn remove(&self, ctx: commands::Context<'_>, index: usize) -> Result<()> {
-        self.require_in_voice_channel(&ctx)?;
-        let player = self.require_playing(&ctx)?;
-        ctx.respond().content("Skipped.")?.await?;
-        Ok(())
-    }
-
-    async fn remove_all(&self, ctx: commands::Context<'_>) -> Result<()> {
-        self.require_in_voice_channel(&ctx)?;
-        let player = self.require_playing(&ctx)?;
-        let response = if let Some(count) = player.clear_user(ctx.message.author.id) {
-            format!("Removed **{}** tracks from the queue.", count)
-        } else {
-            "You currently do not have any tracks in the queue.".to_owned()
-        };
-        ctx.respond().content(response)?.await?;
-        Ok(())
-    }
-
-    async fn shuffle(&self, ctx: commands::Context<'_>) -> Result<()> {
-        self.require_in_voice_channel(&ctx)?;
-        let player = self.require_playing(&ctx)?;
-        let response = if let Some(count) = player.shuffle(ctx.message.author.id) {
-            format!("Shuffled **{}** tracks in the queue.", count)
-        } else {
-            "You currently do not have any tracks in the queue.".to_owned()
-        };
-        ctx.respond().content(response)?.await?;
-        Ok(())
-    }
-
-    async fn forceskip(&self, ctx: commands::Context<'_>) -> Result<()> {
-        self.require_dj(&ctx).await?;
-        let player = self.require_playing(&ctx)?;
-        let response = if let Some(previous) = player.play_next().await? {
-            format!("Skipped `{}`.", previous)
-        } else {
-            "There is nothing in the queue right now.".to_owned()
-        };
-        ctx.respond().content(response)?.await?;
-        Ok(())
-    }
-
-    async fn volume(&self, ctx: commands::Context<'_>, volume: Option<i64>) -> Result<()> {
-        let player = self.require_playing(&ctx)?;
-        let response = if let Some(vol) = volume {
-            self.require_dj(&ctx).await?;
-            if vol < 0 || vol > 150 {
-                bail!(CommandError::InvalidArgument(
-                    "Volume must be between 0 and 150.".into()
-                ));
->>>>>>> 8188040a
             }
         })).await?;
 
